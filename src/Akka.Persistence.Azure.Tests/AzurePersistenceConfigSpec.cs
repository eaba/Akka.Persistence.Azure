--- conflicted
+++ resolved
@@ -74,8 +74,6 @@
             tableSettings.VerboseLogging.Should().BeFalse();
         }
 
-<<<<<<< HEAD
-=======
         [Fact]
         public void ShouldProvideDefaultTableNameValue()
         {
@@ -88,26 +86,6 @@
             tableSettings.TableName.Should().Be("AkkaPersistenceDefaultTable");
         }
 
-        [Fact]
-        public void ShouldParseQueryConfig()
-        {
-            var querySettings =
-                AzureTableStorageQuerySettings.Create(
-                    ConfigurationFactory.ParseString(@"akka.persistence.query.journal.azure-table{
-                        class = ""classname""
-                        write-plugin = foo
-                        max-buffer-size = 100
-                        refresh-interval = 3s
-                    }").WithFallback(AzurePersistence.DefaultConfig)
-                        .GetConfig("akka.persistence.query.journal.azure-table"));
-
-            querySettings.Class.Should().Be("classname");
-            querySettings.WritePlugin.Should().Be("foo");
-            querySettings.MaxBufferSize.Should().Be("100");
-            querySettings.RefreshInterval.Should().Be(new TimeSpan(0, 0, 3));
-        }
-
->>>>>>> 6fc7fad5
         [Theory]
         [InlineData("fo", "Invalid table name length")]
         [InlineData("1foo", "Invalid table name")]
