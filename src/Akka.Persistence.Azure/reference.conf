--- conflicted
+++ resolved
@@ -28,29 +28,14 @@
       # dispatcher used to drive journal actor
       plugin-dispatcher = "akka.actor.default-dispatcher"
 
-	  # Support for Azure Storage Emulator for local development.
-	  # Will ignore connection string settings if turned on.
-	  development = off
+      # Support for Azure Storage Emulator for local development.
+      # Will ignore connection string settings if turned on.
+      development = off
     }
   }  
 
   query {
     journal {
-<<<<<<< HEAD
-	  azure-table {
-		# Implementation class of the Azure ReadJournalProvider
-		class = "Akka.Persistence.Azure.Query.AzureTableStorageReadJournalProvider, Akka.Persistence.Azure"
-  
-		# Absolute path to the write journal plugin configuration entry that this 
-		# query journal will connect to. 
-		# If undefined (or "") it will connect to the default journal as specified by the
-		# akka.persistence.journal.plugin property.
-		write-plugin = "akka.persistence.journal.azure-table"
-  
-		# How many events to fetch in one query (replay) and keep buffered until they
-		# are delivered downstreams.
-		max-buffer-size = 100
-=======
       azure-table {
         # Implementation class of the Azure ReadJournalProvider
         class = "Akka.Persistence.Azure.Query.AzureTableStorageReadJournalProvider, Akka.Persistence.Azure"
@@ -64,7 +49,6 @@
         # How many events to fetch in one query (replay) and keep buffered until they
         # are delivered downstreams.
         max-buffer-size = 100
->>>>>>> 6fc7fad5
   
         # The Azure Table write journal is notifying the query side as soon as things
         # are persisted, but for efficiency reasons the query side retrieves the events 
@@ -99,9 +83,9 @@
       # dispatcher used to drive snapshot storage actor
       plugin-dispatcher = "akka.actor.default-dispatcher"
 
-	  # Support for Azure Storage Emulator for local development.
-	  # Will ignore connection string settings if turned on.
-	  development = off
+      # Support for Azure Storage Emulator for local development.
+      # Will ignore connection string settings if turned on.
+      development = off
     }
   }
 }